--- conflicted
+++ resolved
@@ -5,13 +5,9 @@
 
 on:
   push:
-<<<<<<< HEAD
-  pull_request:
-=======
     branches: [ "master", "v0.6.4" ]
   pull_request:
     branches: [ "master", "v0.6.4" ]
->>>>>>> 0708b903
 
 jobs:
   build:
